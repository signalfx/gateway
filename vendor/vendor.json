--- conflicted
+++ resolved
@@ -1234,15 +1234,10 @@
 		{
 			"checksumSHA1": "KGuHJxtCIbBpOUAC3Hd363pIqTI=",
 			"path": "github.com/signalfx/golib/sfxclient",
-<<<<<<< HEAD
-			"revision": "24bdfeda7f24fd47209420b52fdbeea814e1f264",
-			"revisionTime": "2019-07-12T20:13:20Z"
-=======
-			"revision": "aad86c38e558d5ba9030b37c185f8c81af3503a8",
-			"revisionTime": "2019-07-24T21:39:03Z",
-			"version": "v2.4.0",
-			"versionExact": "v2.4.0"
->>>>>>> 5f1beac2
+			"revision": "aad86c38e558d5ba9030b37c185f8c81af3503a8",
+			"revisionTime": "2019-07-24T21:39:03Z",
+			"version": "v2.4.0",
+			"versionExact": "v2.4.0"
 		},
 		{
 			"checksumSHA1": "S66r/9t8lohMFtLcHxGifO/09pY=",
